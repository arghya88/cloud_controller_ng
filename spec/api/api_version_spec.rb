--- conflicted
+++ resolved
@@ -2,11 +2,7 @@
 require "digest/sha1"
 
 describe "Stable API warning system", api_version_check: true do
-<<<<<<< HEAD
-  API_FOLDER_CHECKSUM = "6a956c46272a6f2ab1646253986d5a2a290ccf4c"
-=======
-  API_FOLDER_CHECKSUM = "70f20bae6996121b1f8ba8602ed4c3eac6a18d1b"
->>>>>>> 5a4c921c
+  API_FOLDER_CHECKSUM = "40cce21dc9f3a7d6897de553b4077d107c0417b9"
 
   it "double-checks the version" do
     expect(VCAP::CloudController::Constants::API_VERSION).to eq("2.6.0")
