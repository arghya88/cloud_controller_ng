--- conflicted
+++ resolved
@@ -4,27 +4,13 @@
 
 module VCAP::CloudController
   describe VCAP::CloudController::Route do
-<<<<<<< HEAD
     include_examples "uaa authenticated api", path: "/v2/routes"
     include_examples "enumerating objects", path: "/v2/routes", model: Models::Route
     include_examples "reading a valid object", path: "/v2/routes", model: Models::Route, basic_attributes: %w(host domain_guid space_guid)
     include_examples "operations on an invalid object", path: "/v2/routes"
     include_examples "deleting a valid object", path: "/v2/routes", model: Models::Route, one_to_many_collection_ids: {}, one_to_many_collection_ids_without_url: {}
-    include_examples "creating and updating", path: "/v2/routes", model: Models::Route, required_attributes: %w(domain_guid space_guid), unique_attributes: %w(host domain_guid), extra_attributes: %w(host),
+    include_examples "creating and updating", path: "/v2/routes", model: Models::Route, required_attributes: %w(domain_guid space_guid), unique_attributes: %w(host domain_guid), ci_attributes: %w(host), extra_attributes: %w(host),
       create_attribute: lambda { |name|
-=======
-
-    it_behaves_like "a CloudController API", {
-      :path                 => "/v2/routes",
-      :model                => Models::Route,
-      :basic_attributes     => [:host, :domain_guid, :space_guid],
-      :required_attributes  => [:domain_guid, :space_guid],
-      :extra_attributes     => [:host],
-      :update_attributes    => [:host],
-      :unique_attributes    => [:host, :domain_guid],
-      :ci_attributes       => :host,
-      :create_attribute     => lambda { |name|
->>>>>>> 8c9e7ace
         @space ||= Models::Space.make
         case name.to_sym
           when :space_guid
