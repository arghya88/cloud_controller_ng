require "spec_helper"

module VCAP::CloudController
  describe RestController::BaseController do
    let(:logger) { double(:logger, :debug => nil, :error => nil) }
    let(:params) { {} }
    let(:env) { {} }
    let(:sinatra) { nil }

<<<<<<< HEAD
    class TestController < RestController::BaseController
=======
  describe "#dispatch" do
    context "when the dispatch is succesful" do
      let(:token_decoder) { double(:decoder) }
      let(:header_token) { 'some token' }
      let(:token_info) { {'user_id' => 'some user'} }
      let(:env) { {'HTTP_ACCEPT_LANGUAGE' => 'en_US'} }
>>>>>>> f1716133

      def test_endpoint
        "test_response"
      end
      define_route :get, "/test_endpoint", :test_endpoint

      def test_validation_error
        raise Sequel::ValidationFailed.new("error")
      end
      define_route :get, "/test_validation_error", :test_validation_error

<<<<<<< HEAD
      def test_sql_hook_failed
        raise Sequel::HookFailed.new("error")
=======
      it "should record the locale during dispatching the request" do
        expect(subject).to receive(:to_s).with([:a, :b])
        subject.dispatch(:to_s, [:a, :b])
        expect(I18n.locale).to eq(:en_US)
      end

      it "should log a debug message" do
        expect(logger).to receive(:debug).with("cc.dispatch", endpoint: :to_s, args: [])
        subject.dispatch(:to_s)
>>>>>>> f1716133
      end
      define_route :get, "/test_sql_hook_failed", :test_sql_hook_failed

      def test_database_error
        raise Sequel::DatabaseError.new("error")
      end
      define_route :get, "/test_database_error", :test_database_error

      def test_json_error
        raise JsonMessage::Error.new("error")
      end
      define_route :get, "/test_json_error", :test_json_error

      def test_invalid_relation_error
        raise VCAP::Errors::InvalidRelation.new("error")
      end
      define_route :get, "/test_invalid_relation_error", :test_invalid_relation_error

      allow_unauthenticated_access only: :test_unauthenticated
      def test_unauthenticated
        "unathenticated_response"
      end
      define_route :get, "/test_unauthenticated", :test_unauthenticated

      authenticate_basic_auth("/test_basic_auth") do
        ["username", "password"]
      end
      def test_basic_auth
        "basic_auth_response"
      end
      define_route :get, "/test_basic_auth", :test_basic_auth

      def test_warnings
        add_warning('warning1')
        add_warning('!@#$%^&*(),:|{}+=-<>')
      end
      define_route :get, "/test_warnings", :test_warnings

      def self.translate_validation_exception(error, attrs)
        RuntimeError.new("validation failed")
      end
    end

    let(:user) { User.make }

    before do
      allow_any_instance_of(TestController).to receive(:logger).and_return(logger)
    end

    describe "#dispatch" do
      context "when the dispatch is successful" do
        let(:token_decoder) { double(:decoder) }
        let(:header_token) { 'some token' }
        let(:token_info) { {'user_id' => 'some user'} }

        it "should dispatch the request" do
          get "/test_endpoint", "", headers_for(user)
          expect(last_response.body).to eq "test_response"
        end

        it "should log a debug message" do
          expect(logger).to receive(:debug).with("cc.dispatch", endpoint: :test_endpoint, args: [])
          get "/test_endpoint", "", headers_for(user)
        end
      end

      context "when the dispatch raises an error" do
        it "processes Sequel Validation errors using translate_validation_exception" do
          get "/test_validation_error", "", headers_for(user)
          expect(decoded_response["description"]).to eq "validation failed"
        end

        it "returns InvalidRequest when Sequel HookFailed error occurs" do
          get "/test_sql_hook_failed", "", headers_for(user)
          expect(decoded_response["code"]).to eq 10004
        end

        it "logs the error when a Sequel Database Error occurs" do
          expect(logger).to receive(:warn).with(/exception not translated/)
          get "/test_database_error", "", headers_for(user)
          expect(decoded_response["code"]).to eq 10004
        end

        it "logs an error when a JSON error occurs" do
          expect(logger).to receive(:debug).with(/Rescued JsonMessage::Error/)
          get "/test_json_error", "", headers_for(user)
          expect(decoded_response["code"]).to eq 1001
        end

        it "returns InvalidRelation when an Invalid Relation error occurs" do
          get "/test_invalid_relation_error", "", headers_for(user)
          expect(decoded_response["code"]).to eq 1002
        end
      end

      describe '#redirect' do
        let(:sinatra) { double('sinatra') }
        let(:app) do
          described_class.new(
            double(:config),
            logger, double(:env), double(:params, :[] => nil),
            double(:body),
            sinatra,
          )
        end

        it 'delegates #redirect to the injected sinatra' do
          expect(sinatra).to receive(:redirect).with('redirect_url')
          app.redirect('redirect_url')
        end
      end

      describe 'authentication' do
        context 'when the token contains a valid user' do
          it 'allows the operation' do
            get "/test_endpoint", "", headers_for(user)
            expect(last_response.body).to eq "test_response"
          end
        end

        context 'when there is no token' do
          it 'returns NotAuthenticated' do
            get "/test_endpoint"
            expect(last_response.status).to eq 401
            expect(decoded_response["code"]).to eq 10002
          end

          context 'when a particular operation is allowed to skip authentication' do
            it 'does not raise error' do
              get "/test_unauthenticated"
              expect(last_response.body).to eq "unathenticated_response"
            end
          end
        end

        context 'when the token cannot be parsed' do
          it 'returns InvalidAuthToken' do
            get "/test_endpoint", "", "HTTP_AUTHORIZATION" => "BEARER fake_token"
            expect(decoded_response["code"]).to eq 1000
          end
        end

        context 'when the endpoint requires basic auth' do
          it "returns NotAuthorized if username and password are not provided" do
            get "/test_basic_auth"
            expect(decoded_response["code"]).to eq 10003
          end

          it "returns NotAuthorized if username and password are wrong" do
            authorize "username", "letmein"
            get "/test_basic_auth"
            expect(decoded_response["code"]).to eq 10003
          end

          it "does not raise NotAuthorized if username and password is correct" do
            authorize "username", "password"

            get "/test_basic_auth"
            expect(last_response.body).to_not eq "basic_auth_response"
          end
        end
      end
    end

    describe "#recursive?" do
      subject(:base_controller) do
        VCAP::CloudController::RestController::BaseController.new(double(:config), logger, env, params, double(:body), nil)
      end

      context "when the recursive flag is present" do
        context "and the flag is true" do
          let(:params) { {"recursive" => "true"} }
          it { is_expected.to be_recursive }
        end

        context "and the flag is false" do
          let(:params) { {"recursive" => "false"} }
          it { is_expected.not_to be_recursive }
        end
      end

      context "when the recursive flag is not present" do
        it { is_expected.not_to be_recursive }
      end
    end

    describe "#v2_api?" do
      subject(:base_controller) do
        VCAP::CloudController::RestController::BaseController.new(double(:config), logger, env, params, double(:body), nil)
      end
      context "when the endpoint is v2" do
        let(:env) { { "PATH_INFO" => "/v2/foobar" } }
        it { is_expected.to be_v2_api }
      end

      context "when the endpoint is not v2" do
        let(:env) { { "PATH_INFO" => "/v1/foobar" } }
        it { is_expected.not_to be_v2_api }

        context "and the v2 is in capitals" do
          let(:env) { { "PATH_INFO" => "/V2/foobar" } }
          it { is_expected.not_to be_v2_api }
        end

        context "and the v2 is somewhere in the middle (for example, the app is called v2)" do
          let(:env) { { "PATH_INFO" => "/v1/apps/v2" } }
          it { is_expected.not_to be_v2_api }
        end
      end
    end

    describe "#async?" do
      subject(:base_controller) do
        VCAP::CloudController::RestController::BaseController.new(double(:config), logger, env, params, double(:body), nil)
      end
      context "when the async flag is present" do
        context "and the flag is true" do
          let(:params) { {"async" => "true"} }
          it { is_expected.to be_async }
        end

        context "and the flag is false" do
          let(:params) { {"async" => "false"} }
          it { is_expected.not_to be_async }
        end
      end

      context "when the async flag is not present" do
        it { is_expected.not_to be_async }
      end
    end

    describe "#add_warning" do
      it 'sets warnings in the X-Cf-Warnings header' do
        get "/test_warnings", "", headers_for(user)

        warnings_header = last_response.headers["X-Cf-Warnings"]
        warnings = warnings_header.split(',')

        expect(CGI.unescape(warnings[0])).to eq('warning1')
        expect(CGI.unescape(warnings[1])).to eq('!@#$%^&*(),:|{}+=-<>')
      end
    end
  end
end<|MERGE_RESOLUTION|>--- conflicted
+++ resolved
@@ -7,41 +7,25 @@
     let(:env) { {} }
     let(:sinatra) { nil }
 
-<<<<<<< HEAD
     class TestController < RestController::BaseController
-=======
-  describe "#dispatch" do
-    context "when the dispatch is succesful" do
-      let(:token_decoder) { double(:decoder) }
-      let(:header_token) { 'some token' }
-      let(:token_info) { {'user_id' => 'some user'} }
-      let(:env) { {'HTTP_ACCEPT_LANGUAGE' => 'en_US'} }
->>>>>>> f1716133
 
       def test_endpoint
         "test_response"
       end
       define_route :get, "/test_endpoint", :test_endpoint
 
+      def test_i18n
+        "#{I18n.locale}"
+      end
+      define_route :get, "/test_i18n", :test_i18n
+
       def test_validation_error
         raise Sequel::ValidationFailed.new("error")
       end
       define_route :get, "/test_validation_error", :test_validation_error
 
-<<<<<<< HEAD
       def test_sql_hook_failed
         raise Sequel::HookFailed.new("error")
-=======
-      it "should record the locale during dispatching the request" do
-        expect(subject).to receive(:to_s).with([:a, :b])
-        subject.dispatch(:to_s, [:a, :b])
-        expect(I18n.locale).to eq(:en_US)
-      end
-
-      it "should log a debug message" do
-        expect(logger).to receive(:debug).with("cc.dispatch", endpoint: :to_s, args: [])
-        subject.dispatch(:to_s)
->>>>>>> f1716133
       end
       define_route :get, "/test_sql_hook_failed", :test_sql_hook_failed
 
@@ -154,6 +138,13 @@
         end
       end
 
+      describe "internationalization" do
+        it "should record the locale during dispatching the request" do
+          get "/test_i18n", "", headers_for(user).merge({'HTTP_ACCEPT_LANGUAGE' => 'never_Neverland'})
+          expect(last_response.body).to eq("never_Neverland")
+        end
+      end
+
       describe 'authentication' do
         context 'when the token contains a valid user' do
           it 'allows the operation' do
