--- conflicted
+++ resolved
@@ -3,13 +3,13 @@
 module VCAP::CloudController
   describe VCAP::CloudController::App do
     before { configure_stacks }
-<<<<<<< HEAD
+
     include_examples "uaa authenticated api", path: "/v2/apps"
-    include_examples "querying objects", path: "/v2/apps", model: Models::App, queryable_attributes: %w(name)
+    include_examples "querying objects", path: "/v2/apps", model: Models::App, queryable_attributes: %w(name), ci_attributes: %w(name)
     include_examples "enumerating objects", path: "/v2/apps", model: Models::App
     include_examples "reading a valid object", path: "/v2/apps", model: Models::App, basic_attributes: %w(name space_guid stack_guid)
     include_examples "operations on an invalid object", path: "/v2/apps"
-    include_examples "creating and updating", path: "/v2/apps", model: Models::App, required_attributes: %w(name space_guid), unique_attributes: %w(name space_guid), :extra_attributes => []
+    include_examples "creating and updating", path: "/v2/apps", model: Models::App, required_attributes: %w(name space_guid), unique_attributes: %w(name space_guid), ci_attributes: %w(name), :extra_attributes => []
     include_examples "deleting a valid object", path: "/v2/apps", model: Models::App, one_to_many_collection_ids: {
       :service_bindings => lambda { |app|
         service_instance = Models::ServiceInstance.make(
@@ -19,22 +19,6 @@
           :app => app,
           :service_instance => service_instance
         )
-=======
-
-    # FIXME: make space_id a relation check that checks the id and the url
-    # part.  do everywhere
-    it_behaves_like "a CloudController API", {
-      :path                => "/v2/apps",
-      :model               => Models::App,
-      :basic_attributes    => [:name, :space_guid, :stack_guid],
-      :required_attributes => [:name, :space_guid],
-      :unique_attributes   => [:name, :space_guid],
-      :queryable_attributes => :name,
-      :ci_attributes       =>  :name,
-      :many_to_one_collection_ids => {
-        :space      => lambda { |app| Models::Space.make },
-        :stack      => lambda { |app| Models::Stack.make },
->>>>>>> 8c9e7ace
       },
       :app_events => lambda { |app|
         Models::AppEvent.make(:app => app)
