--- conflicted
+++ resolved
@@ -2,11 +2,7 @@
 require "digest/sha1"
 
 describe "Stable API warning system", api_version_check: true do
-<<<<<<< HEAD
-  API_FOLDER_CHECKSUM = "b7e5e8a058a13e5436e837574d13e3d48e0fe134"
-=======
-  API_FOLDER_CHECKSUM = "3360662c39256593172d0687f9561ee254c855ba"
->>>>>>> 6e5b3b7a
+  API_FOLDER_CHECKSUM = "6a956c46272a6f2ab1646253986d5a2a290ccf4c"
 
   it "double-checks the version" do
     expect(VCAP::CloudController::Constants::API_VERSION).to eq("2.6.0")
